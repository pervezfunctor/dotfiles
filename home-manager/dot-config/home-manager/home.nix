{ config, pkgs, ... }:

{
  home.username = builtins.getEnv "USER";
  home.homeDirectory = builtins.getEnv "HOME";

  # You should not change this value, even if you update Home Manager. If you do
  # want to update the value, then make sure to first check the Home Manager
  # release notes.
  home.stateVersion = "24.11"; # Please read the comment before changing.

  home.packages = [
<<<<<<< HEAD
    pkgs.trash-cli
    pkgs.starship
    pkgs.gh
    pkgs.stow
    pkgs.just
    pkgs.ripgrep
    pkgs.zsh
    pkgs.fzf
    pkgs.delta
    pkgs.lazygit
    pkgs.eza
    pkgs.fd
    pkgs.zoxide
    pkgs.bat
    pkgs.tmux
    pkgs.neovim

    # # Adds the 'hello' command to your environment. It prints a friendly
    # # "Hello, world!" when run.
    # pkgs.hello
=======
    pkgs.bat
    pkgs.curl
    pkgs.delta
    pkgs.emacs-nox
    pkgs.eza
    pkgs.fd
    pkgs.fzf
    pkgs.gcc
    pkgs.gh
    pkgs.git
    pkgs.git
    pkgs.htop
    pkgs.just
    pkgs.lazygit
    pkgs.luarocks
    pkgs.gnumake
    pkgs.neovim
    pkgs.ripgrep
    pkgs.sd
    pkgs.starship
    pkgs.stow
    pkgs.tmux
    pkgs.trash-cli
    pkgs.tree
    pkgs.unzip
    pkgs.wget
    pkgs.zoxide
    pkgs.zsh
>>>>>>> 9dc5f094

    # # It is sometimes useful to fine-tune packages, for example, by applying
    # # overrides. You can do that directly here, just don't forget the
    # # parentheses. Maybe you want to install Nerd Fonts with a limited number of
    # # fonts?
    # (pkgs.nerdfonts.override { fonts = [ "FantasqueSansMono" ]; })

    # # You can also create simple shell scripts directly inside your
    # # configuration. For example, this adds a command 'my-hello' to your
    # # environment:
    # (pkgs.writeShellScriptBin "my-hello" ''
    #   echo "Hello, ${config.home.username}!"
    # '')
  ];

  programs.direnv = {
      enable = true;
      enableBashIntegration = true;
      nix-direnv.enable = true;
  };
  programs.bash = {
    enable = true;
    initExtra = ''
      source ~/.ilm/share/bashrc
    '';
  };
  # Let Home Manager install and manage itself.
  programs.home-manager.enable = true;
  programs.git.enable = true;
  programs.zsh.enable = true;

  nixpkgs.config.allowUnfree = true;

  home.file = {
    ".zshrc" = { source = ~/.ilm/zsh/dot-zshrc; };
    ".config/nvim" = { source = ~/.ilm/nvim/dot-config/nvim; };
    ".config/tmux/tmux.conf" = { source = ~/.ilm/tmux/dot-config/tmux/tmux.conf; };
    ".gitconfig" = { source = ~/.ilm/git/dot-gitconfig; };
    ".emacs" = { source = ~/.ilm/emacs-nano/dot-emacs; };
    # ".config/Code/User/settings.json" = {
    #     source = ~/.ilm/extras/vscode/minimal-settings.json;
    # };

    ".zshrc".source = ~/.ilm/dot-zshrc;
    ".config/nvim" = { source = ~/.ilm/nvim/dot-config/nvim; recursive = true; };
    ".config/tmux" = { source = ~/.ilm/tmux/dot-config/tmux; recursive = true; };

    # # You can also set the file content immediately.
    # ".gradle/gradle.properties".text = ''
    #   org.gradle.console=verbose
    #   org.gradle.daemon.idletimeout=3600000
    # '';
  };

  # Home Manager can also manage your environment variables through
  # 'home.sessionVariables'. These will be explicitly sourced when using a
  # shell provided by Home Manager. If you don't want to manage your shell
  # through Home Manager then you have to manually source 'hm-session-vars.sh'
  # located at either
  #
<<<<<<< HEAD
  ~/.nix-profile/etc/profile.d/hm-session-vars.sh
=======
  # ~/.nix-profile/etc/profile.d/hm-session-vars.sh
>>>>>>> 9dc5f094
  #
  # or
  #
  #  ~/.local/state/nix/profiles/profile/etc/profile.d/hm-session-vars.sh
  #
  # or
  #
  #  /etc/profiles/per-user/<user-name>/etc/profile.d/hm-session-vars.sh
  #
  home.sessionVariables = {
    EDITOR = "emacs";
  };
}<|MERGE_RESOLUTION|>--- conflicted
+++ resolved
@@ -10,28 +10,6 @@
   home.stateVersion = "24.11"; # Please read the comment before changing.
 
   home.packages = [
-<<<<<<< HEAD
-    pkgs.trash-cli
-    pkgs.starship
-    pkgs.gh
-    pkgs.stow
-    pkgs.just
-    pkgs.ripgrep
-    pkgs.zsh
-    pkgs.fzf
-    pkgs.delta
-    pkgs.lazygit
-    pkgs.eza
-    pkgs.fd
-    pkgs.zoxide
-    pkgs.bat
-    pkgs.tmux
-    pkgs.neovim
-
-    # # Adds the 'hello' command to your environment. It prints a friendly
-    # # "Hello, world!" when run.
-    # pkgs.hello
-=======
     pkgs.bat
     pkgs.curl
     pkgs.delta
@@ -60,7 +38,6 @@
     pkgs.wget
     pkgs.zoxide
     pkgs.zsh
->>>>>>> 9dc5f094
 
     # # It is sometimes useful to fine-tune packages, for example, by applying
     # # overrides. You can do that directly here, just don't forget the
@@ -104,10 +81,6 @@
     #     source = ~/.ilm/extras/vscode/minimal-settings.json;
     # };
 
-    ".zshrc".source = ~/.ilm/dot-zshrc;
-    ".config/nvim" = { source = ~/.ilm/nvim/dot-config/nvim; recursive = true; };
-    ".config/tmux" = { source = ~/.ilm/tmux/dot-config/tmux; recursive = true; };
-
     # # You can also set the file content immediately.
     # ".gradle/gradle.properties".text = ''
     #   org.gradle.console=verbose
@@ -121,11 +94,7 @@
   # through Home Manager then you have to manually source 'hm-session-vars.sh'
   # located at either
   #
-<<<<<<< HEAD
-  ~/.nix-profile/etc/profile.d/hm-session-vars.sh
-=======
   # ~/.nix-profile/etc/profile.d/hm-session-vars.sh
->>>>>>> 9dc5f094
   #
   # or
   #
